// Copyright 2020 The Prometheus Authors
// Licensed under the Apache License, Version 2.0 (the "License");
// you may not use this file except in compliance with the License.
// You may obtain a copy of the License at
//
// http://www.apache.org/licenses/LICENSE-2.0
//
// Unless required by applicable law or agreed to in writing, software
// distributed under the License is distributed on an "AS IS" BASIS,
// WITHOUT WARRANTIES OR CONDITIONS OF ANY KIND, either express or implied.
// See the License for the specific language governing permissions and
// limitations under the License.

package exporter

import (
	"context"
	"errors"
	"fmt"
	"io"
	"io/ioutil"
	"math"
	"net/http"
	"net/url"
	"strconv"
	"strings"
	"text/template"

	"github.com/Masterminds/sprig/v3"
	"github.com/go-kit/log"
	"github.com/go-kit/log/level"
	"github.com/prometheus-community/json_exporter/config"
	"github.com/prometheus/client_golang/prometheus"
	pconfig "github.com/prometheus/common/config"
)

func MakeMetricName(parts ...string) string {
	return strings.Join(parts, "_")
}

func SanitizeValue(s string) (float64, error) {
	var err error
	var value float64
	var resultErr string

	if value, err = strconv.ParseFloat(s, 64); err == nil {
		return value, nil
	}
	resultErr = fmt.Sprintf("%s", err)

	if boolValue, err := strconv.ParseBool(s); err == nil {
		if boolValue {
			return 1.0, nil
		}
		return 0.0, nil
	}
	resultErr = resultErr + "; " + fmt.Sprintf("%s", err)

	if s == "<nil>" {
		return math.NaN(), nil
	}
	return value, fmt.Errorf(resultErr)
}

func SanitizeIntValue(s string) (int64, error) {
	var err error
	var value int64
	var resultErr string

	if value, err = strconv.ParseInt(s, 10, 64); err == nil {
		return value, nil
	}
	resultErr = fmt.Sprintf("%s", err)

	return value, fmt.Errorf(resultErr)
}

func CreateMetricsList(c config.Module) ([]JSONMetric, error) {
	var (
		metrics   []JSONMetric
		valueType prometheus.ValueType
	)
	for _, metric := range c.Metrics {
		switch metric.ValueType {
		case config.ValueTypeGauge:
			valueType = prometheus.GaugeValue
		case config.ValueTypeCounter:
			valueType = prometheus.CounterValue
		default:
			valueType = prometheus.UntypedValue
		}
		switch metric.Type {
		case config.ValueScrape:
			var variableLabels, variableLabelsValues []string
			for k, v := range metric.Labels {
				variableLabels = append(variableLabels, k)
				variableLabelsValues = append(variableLabelsValues, v)
			}
			jsonMetric := JSONMetric{
				Type: config.ValueScrape,
				Desc: prometheus.NewDesc(
					metric.Name,
					metric.Help,
					variableLabels,
					nil,
				),
				KeyJSONPath:            metric.Path,
				LabelsJSONPaths:        variableLabelsValues,
				ValueType:              valueType,
				EpochTimestampJSONPath: metric.EpochTimestamp,
			}
			metrics = append(metrics, jsonMetric)
		case config.ObjectScrape:
			for subName, valuePath := range metric.Values {
				name := MakeMetricName(metric.Name, subName)
				var variableLabels, variableLabelsValues []string
				for k, v := range metric.Labels {
					variableLabels = append(variableLabels, k)
					variableLabelsValues = append(variableLabelsValues, v)
				}

				var valueConverters config.ValueConverterType = initializeValueConverter(metric)

				jsonMetric := JSONMetric{
					Type: config.ObjectScrape,
					Desc: prometheus.NewDesc(
						name,
						metric.Help,
						variableLabels,
						nil,
					),
<<<<<<< HEAD
					KeyJSONPath:     metric.Path,
					ValueJSONPath:   valuePath,
					LabelsJSONPaths: variableLabelsValues,
					ValueType:       valueType,
					ValueConverter:  valueConverters,
=======
					KeyJSONPath:            metric.Path,
					ValueJSONPath:          valuePath,
					LabelsJSONPaths:        variableLabelsValues,
					ValueType:              valueType,
					EpochTimestampJSONPath: metric.EpochTimestamp,
>>>>>>> 9ecc44b0
				}
				metrics = append(metrics, jsonMetric)
			}
		default:
			return nil, fmt.Errorf("Unknown metric type: '%s', for metric: '%s'", metric.Type, metric.Name)
		}
	}
	return metrics, nil
}

type JSONFetcher struct {
	module config.Module
	ctx    context.Context
	logger log.Logger
	method string
	body   io.Reader
}

func NewJSONFetcher(ctx context.Context, logger log.Logger, m config.Module, tplValues url.Values) *JSONFetcher {
	method, body := renderBody(logger, m.Body, tplValues)
	return &JSONFetcher{
		module: m,
		ctx:    ctx,
		logger: logger,
		method: method,
		body:   body,
	}
}

func (f *JSONFetcher) FetchJSON(endpoint string) ([]byte, error) {
	httpClientConfig := f.module.HTTPClientConfig
	client, err := pconfig.NewClientFromConfig(httpClientConfig, "fetch_json", pconfig.WithKeepAlivesDisabled(), pconfig.WithHTTP2Disabled())
	if err != nil {
		level.Error(f.logger).Log("msg", "Error generating HTTP client", "err", err)
		return nil, err
	}

	var req *http.Request
	req, err = http.NewRequest(f.method, endpoint, f.body)
	req = req.WithContext(f.ctx)
	if err != nil {
		level.Error(f.logger).Log("msg", "Failed to create request", "err", err)
		return nil, err
	}

	for key, value := range f.module.Headers {
		req.Header.Add(key, value)
	}
	if req.Header.Get("Accept") == "" {
		req.Header.Add("Accept", "application/json")
	}
	resp, err := client.Do(req)
	if err != nil {
		return nil, err
	}

	defer func() {
		if _, err := io.Copy(ioutil.Discard, resp.Body); err != nil {
			level.Error(f.logger).Log("msg", "Failed to discard body", "err", err)
		}
		resp.Body.Close()
	}()

	if len(f.module.ValidStatusCodes) != 0 {
		success := false
		for _, code := range f.module.ValidStatusCodes {
			if resp.StatusCode == code {
				success = true
				break
			}
		}
		if !success {
			return nil, errors.New(resp.Status)
		}
	} else if resp.StatusCode/100 != 2 {
		return nil, errors.New(resp.Status)
	}

	data, err := ioutil.ReadAll(resp.Body)
	if err != nil {
		return nil, err
	}

	return data, nil
}

// Use the configured template to render the body if enabled
// Do not treat template errors as fatal, on such errors just log them
// and continue with static body content
func renderBody(logger log.Logger, body config.Body, tplValues url.Values) (method string, br io.Reader) {
	method = "POST"
	if body.Content == "" {
		return "GET", nil
	}
	br = strings.NewReader(body.Content)
	if body.Templatize {
		tpl, err := template.New("base").Funcs(sprig.TxtFuncMap()).Parse(body.Content)
		if err != nil {
			level.Error(logger).Log("msg", "Failed to create a new template from body content", "err", err, "content", body.Content)
			return
		}
		tpl = tpl.Option("missingkey=zero")
		var b strings.Builder
		if err := tpl.Execute(&b, tplValues); err != nil {
			level.Error(logger).Log("msg", "Failed to render template with values", "err", err, "tempalte", body.Content)

			// `tplValues` can contain sensitive values, so log it only when in debug mode
			level.Debug(logger).Log("msg", "Failed to render template with values", "err", err, "tempalte", body.Content, "values", tplValues, "rendered_body", b.String())
			return
		}
		br = strings.NewReader(b.String())
	}
	return
}

// Initializes and returns a ValueConverter object. nil if there aren't any conversions
func initializeValueConverter(metric config.Metric) config.ValueConverterType {
	var valueConverters config.ValueConverterType

	//convert all keys to lowercase
	if metric.ValueConverter != nil {
		valueConverters = make(config.ValueConverterType)
		for valuesKey, innerMap := range metric.ValueConverter {
			//make the mappings for each value key lowercase
			valueConverters[valuesKey] = make(map[string]string)
			for conversionFrom, conversionTo := range innerMap {
				valueConverters[valuesKey][strings.ToLower(conversionFrom)] = conversionTo
			}
		}
	}

	return valueConverters
}<|MERGE_RESOLUTION|>--- conflicted
+++ resolved
@@ -129,19 +129,12 @@
 						variableLabels,
 						nil,
 					),
-<<<<<<< HEAD
-					KeyJSONPath:     metric.Path,
-					ValueJSONPath:   valuePath,
-					LabelsJSONPaths: variableLabelsValues,
-					ValueType:       valueType,
-					ValueConverter:  valueConverters,
-=======
 					KeyJSONPath:            metric.Path,
 					ValueJSONPath:          valuePath,
 					LabelsJSONPaths:        variableLabelsValues,
 					ValueType:              valueType,
+					ValueConverter:  valueConverters,
 					EpochTimestampJSONPath: metric.EpochTimestamp,
->>>>>>> 9ecc44b0
 				}
 				metrics = append(metrics, jsonMetric)
 			}
